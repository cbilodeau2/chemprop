"""Optimizes hyperparameters using Bayesian optimization."""

from argparse import ArgumentParser, Namespace
from copy import deepcopy
import json
from typing import Dict, Union
import os
import time

from hyperopt import fmin, hp, tpe
import numpy as np

from chemprop.models import build_model
from chemprop.nn_utils import param_count
from chemprop.parsing import add_train_args, modify_train_args
from chemprop.train import cross_validate
from chemprop.utils import create_logger, makedirs


SPACE = {
    'hidden_size': hp.quniform('hidden_size', low=300, high=2400, q=100),
    'depth': hp.quniform('depth', low=2, high=6, q=1),
    'dropout': hp.quniform('dropout', low=0.0, high=0.4, q=0.05),
    'ffn_num_layers': hp.quniform('ffn_num_layers', low=1, high=3, q=1)
}
INT_KEYS = ['hidden_size', 'depth', 'ffn_num_layers']


def grid_search(args: Namespace):
    # Create loggers
    logger = create_logger(name='hyperparameter_optimization', save_dir=args.log_dir, quiet=True)
    train_logger = create_logger(name='train', save_dir=args.save_dir, quiet=args.quiet)

    # Run grid search
    results = []

    # Define hyperparameter optimization
    def objective(hyperparams: Dict[str, Union[int, float]]) -> float:
        # Convert hyperparams from float to int when necessary
        for key in INT_KEYS:
            hyperparams[key] = int(hyperparams[key])

        # Update args with hyperparams
        hyper_args = deepcopy(args)
        if args.save_dir is not None:
            folder_name = '_'.join(f'{key}_{value}' for key, value in hyperparams.items())
            hyper_args.save_dir = os.path.join(hyper_args.save_dir, folder_name)
        for key, value in hyperparams.items():
            setattr(hyper_args, key, value)

        # Record hyperparameters
        logger.info(hyperparams)

        # Cross validate
        mean_score, std_score = cross_validate(hyper_args, train_logger)

        # Record results
        if not args.embedding:
            temp_model = build_model(hyper_args)
            num_params = param_count(temp_model)
        else:
            num_params = -1
        logger.info(f'num params: {num_params:,}')
        logger.info(f'{mean_score} +/- {std_score} {hyper_args.metric}')

        results.append({
            'mean_score': mean_score,
            'std_score': std_score,
            'hyperparams': hyperparams,
            'num_params': num_params
        })

        # Deal with nan
        if np.isnan(mean_score):
            if hyper_args.dataset_type == 'classification':
                mean_score = 0
            else:
                raise ValueError('Can\'t handle nan score for non-classification dataset.')

        return (1 if hyper_args.minimize_score else -1) * mean_score

    fmin(objective, SPACE, algo=tpe.suggest, max_evals=args.num_iters)

    # Report best result
    results = [result for result in results if not np.isnan(result['mean_score'])]
    best_result = min(results, key=lambda result: (1 if args.minimize_score else -1) * result['mean_score'])
    logger.info('best')
    logger.info(best_result['hyperparams'])
    logger.info(f'num params: {best_result["num_params"]:,}')
    logger.info(f'{best_result["mean_score"]} +/- {best_result["std_score"]} {args.metric}')

    # Save best hyperparameter settings as JSON config file
    makedirs(args.config_save_path, isfile=True)

    with open(args.config_save_path, 'w') as f:
        json.dump(best_result['hyperparams'], f, indent=4, sort_keys=True)


if __name__ == '__main__':
    parser = ArgumentParser()
    add_train_args(parser)
    parser.add_argument('--num_iters', type=int, default=20,
                        help='Number of hyperparameter choices to try')
<<<<<<< HEAD

=======
>>>>>>> c2ba148a
    args = parser.parse_args()
    modify_train_args(args)

    args.config_save_path = os.path.join(args.save_dir, 'hyper.json')
    args.log_dir = args.save_dir
    assert args.config_save_path  # check if supplied

    start = time.time()
    grid_search(args)
    print('Execution time:', (time.time()-start)/3600, 'hrs')<|MERGE_RESOLUTION|>--- conflicted
+++ resolved
@@ -101,10 +101,7 @@
     add_train_args(parser)
     parser.add_argument('--num_iters', type=int, default=20,
                         help='Number of hyperparameter choices to try')
-<<<<<<< HEAD
 
-=======
->>>>>>> c2ba148a
     args = parser.parse_args()
     modify_train_args(args)
 
