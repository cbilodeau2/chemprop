--- conflicted
+++ resolved
@@ -99,17 +99,7 @@
     add_train_args(parser)
     parser.add_argument('--num_iters', type=int, default=20,
                         help='Number of hyperparameter choices to try')
-<<<<<<< HEAD
-    parser.add_argument('--config_save_path', type=str,
-                        help='Path to .json file where best hyperparameter settings will be written')
-    parser.add_argument('--log_dir', type=str,
-                        help='(Optional) Path to a directory where all results of the hyperparameter optimization will be written')
-=======
-    # parser.add_argument('--config_save_path', type=str,
-                        # help='Path to .json file where best hyperparameter settings will be written')
-    # parser.add_argument('--log_dir', type=str,
-                        # help='(Optional) Path to a directory where all results of the hyperparameter optimization will be written')
->>>>>>> a446211f
+
     args = parser.parse_args()
     modify_train_args(args)
     assert args.config_save_path  # check if supplied
