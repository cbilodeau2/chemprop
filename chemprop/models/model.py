from argparse import Namespace

import torch
import torch.nn as nn

from .mpn import MPN
<<<<<<< HEAD
from .ot_modules import compute_ot
from chemprop.nn_utils import initialize_weights
=======
from chemprop.nn_utils import get_activation_function, initialize_weights
>>>>>>> a73d02d4


class MoleculeModel(nn.Module):
    """A MoleculeModel is a model which contains a message passing network following by feed-forward layers."""

    def __init__(self, dataset_type: str, dist: str, mse_loss: bool, gpu: bool):
        """
        Initializes the MoleculeModel.

        :param classification: Whether the model is a classification model.
        """
        super(MoleculeModel, self).__init__()

        self.gpu = gpu
        self.classification = dataset_type == 'classification'
        self.regression = dataset_type == 'regression'
        if self.classification:
<<<<<<< HEAD
            self.activation = nn.Identity() if mse_loss else nn.Sigmoid()
        elif self.regression:
            self.scale = nn.Linear(1, 1, bias=True)
        self.dist = dist
=======
            self.sigmoid = nn.Sigmoid()
        self.multiclass = multiclass
        if self.multiclass:
            self.multiclass_softmax = nn.Softmax(dim=2)
        assert not (self.classification and self.multiclass)
>>>>>>> a73d02d4

    def create_encoder(self, args: Namespace):
        """
        Creates the paired message passing encoders for the model.

        :param args: Arguments.
        """
        self.drug_encoder = MPN(args)
        if args.shared:
            self.cmpd_encoder = self.drug_encoder
        else:
            self.cmpd_encoder = MPN(args)

    def viz(self, drug_inp, cmpd_inp):

        learned_drugs = self.drug_encoder(drug_inp)
        learned_cmpds = self.cmpd_encoder(cmpd_inp)
        assert len(learned_drugs) == len(learned_cmpds)

        transport = []
        for i, drug in enumerate(learned_drugs):
            cmpd = learned_cmpds[i]
            _, ot, _ = compute_ot(drug, cmpd, self.gpu, self.dist, opt_method='emd')
            transport.append(ot)

<<<<<<< HEAD
        return transport

=======
>>>>>>> a73d02d4
    def forward(self, *input):
        """
        Runs the MoleculeModel on input.

        :param input: Input.
        :return: The output of the MoleculeModel.
        """
        smiles, feats = input

        learned_drugs = self.drug_encoder([x[0] for x in smiles], [x[0] for x in feats])
        learned_cmpds = self.cmpd_encoder([x[1] for x in smiles], [x[1] for x in feats])
        assert len(learned_drugs) == len(learned_cmpds)

        output = []
        nce_regs = []
        for i, drug in enumerate(learned_drugs):
            cmpd = learned_cmpds[i]
            dist, _, nce_reg = compute_ot(drug, cmpd, self.gpu, self.dist, opt_method='emd')
            output.append(dist)
            nce_regs.append(nce_reg)
        output = torch.stack(output, dim=0).unsqueeze(-1)
        nce_regs = torch.stack(nce_regs, dim=0).unsqueeze(-1)

        # Don't apply sigmoid during training b/c using BCEWithLogitsLoss
        if self.classification and not self.training:  # is identity if mse loss
            output = self.activation(output)
        if self.regression:
            output = self.scale(output)

        return output, nce_regs


def build_model(args: Namespace) -> nn.Module:
    """
    Builds a MoleculeModel, which is a message passing neural network + feed-forward layers.

    :param args: Arguments.
    :return: A MoleculeModel containing the MPN encoder along with final linear layers with parameters initialized.
    """
    output_size = args.num_tasks
    args.output_size = output_size
<<<<<<< HEAD

    model = MoleculeModel(dataset_type=args.dataset_type, dist=args.dist, mse_loss=args.loss_func == 'mse', gpu=args.cuda)
    model.create_encoder(args)
    initialize_weights(model)  # initialize xavier for both
=======
    if args.dataset_type == 'multiclass':
        args.output_size *= args.multiclass_num_classes

    model = MoleculeModel(classification=args.dataset_type == 'classification', multiclass=args.dataset_type == 'multiclass')
    model.create_encoder(args)
    model.create_ffn(args)

    initialize_weights(model)
>>>>>>> a73d02d4

    return model<|MERGE_RESOLUTION|>--- conflicted
+++ resolved
@@ -4,12 +4,8 @@
 import torch.nn as nn
 
 from .mpn import MPN
-<<<<<<< HEAD
 from .ot_modules import compute_ot
 from chemprop.nn_utils import initialize_weights
-=======
-from chemprop.nn_utils import get_activation_function, initialize_weights
->>>>>>> a73d02d4
 
 
 class MoleculeModel(nn.Module):
@@ -27,18 +23,10 @@
         self.classification = dataset_type == 'classification'
         self.regression = dataset_type == 'regression'
         if self.classification:
-<<<<<<< HEAD
             self.activation = nn.Identity() if mse_loss else nn.Sigmoid()
         elif self.regression:
             self.scale = nn.Linear(1, 1, bias=True)
         self.dist = dist
-=======
-            self.sigmoid = nn.Sigmoid()
-        self.multiclass = multiclass
-        if self.multiclass:
-            self.multiclass_softmax = nn.Softmax(dim=2)
-        assert not (self.classification and self.multiclass)
->>>>>>> a73d02d4
 
     def create_encoder(self, args: Namespace):
         """
@@ -64,11 +52,8 @@
             _, ot, _ = compute_ot(drug, cmpd, self.gpu, self.dist, opt_method='emd')
             transport.append(ot)
 
-<<<<<<< HEAD
         return transport
 
-=======
->>>>>>> a73d02d4
     def forward(self, *input):
         """
         Runs the MoleculeModel on input.
@@ -110,20 +95,9 @@
     """
     output_size = args.num_tasks
     args.output_size = output_size
-<<<<<<< HEAD
 
     model = MoleculeModel(dataset_type=args.dataset_type, dist=args.dist, mse_loss=args.loss_func == 'mse', gpu=args.cuda)
     model.create_encoder(args)
     initialize_weights(model)  # initialize xavier for both
-=======
-    if args.dataset_type == 'multiclass':
-        args.output_size *= args.multiclass_num_classes
-
-    model = MoleculeModel(classification=args.dataset_type == 'classification', multiclass=args.dataset_type == 'multiclass')
-    model.create_encoder(args)
-    model.create_ffn(args)
-
-    initialize_weights(model)
->>>>>>> a73d02d4
 
     return model