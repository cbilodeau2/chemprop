--- conflicted
+++ resolved
@@ -12,11 +12,7 @@
 class MoleculeModel(nn.Module):
     """A MoleculeModel is a model which contains a message passing network following by feed-forward layers."""
 
-<<<<<<< HEAD
-    def __init__(self, classification: bool, regression: bool, gpu: bool):
-=======
-    def __init__(self, classification: bool, multiclass: bool, mse: bool):
->>>>>>> 2459f8d2
+    def __init__(self, classification: bool, regression: bool, mse: bool, gpu: bool):
         """
         Initializes the MoleculeModel.
 
@@ -28,17 +24,9 @@
         self.classification = classification
         self.regression = regression
         if self.classification:
-<<<<<<< HEAD
-            self.sigmoid = nn.Sigmoid()
+            self.activation = nn.Sigmoid() if not mse else nn.Identity()
         elif self.regression:
             self.scale = nn.Linear(1, 1)
-=======
-            self.sigmoid = nn.Sigmoid() if not mse else nn.Identity()
-        self.multiclass = multiclass
-        if self.multiclass:
-            self.multiclass_softmax = nn.Softmax(dim=2)
-        assert not (self.classification and self.multiclass)
->>>>>>> 2459f8d2
 
     def create_encoder(self, args: Namespace):
         """
@@ -46,15 +34,11 @@
 
         :param args: Arguments.
         """
-<<<<<<< HEAD
-        self.drug_encoder = MPN(args) if not args.cmpd_only else None
-        self.cmpd_encoder = MPN(args) if not args.drug_only else None
-=======
-        self.shared = args.shared
         self.drug_encoder = MPN(args)
-        if not self.shared:
+        if args.shared:
+            self.cmpd_encoder = self.drug_encoder
+        else:
             self.cmpd_encoder = MPN(args)
->>>>>>> 2459f8d2
 
     def forward(self, *input):
         """
@@ -65,7 +49,6 @@
         """
         smiles, feats = input
 
-<<<<<<< HEAD
         learned_drugs = self.drug_encoder([x[0] for x in smiles], [x[0] for x in feats])
         learned_cmpds = self.cmpd_encoder([x[1] for x in smiles], [x[1] for x in feats])
         assert len(learned_drugs) == len(learned_cmpds)
@@ -76,21 +59,10 @@
             dist, _ = compute_ot(drug, cmpd, self.gpu, opt_method='wmd', rescale_cost=True)
             output.append(dist)
         output = torch.stack(output, dim=0).unsqueeze(-1)
-=======
-        learned_drug = self.drug_encoder([x[0] for x in smiles], [x[0] for x in feats])
-        learned_drug = learned_drug.unsqueeze(1)
-        if self.shared:
-            learned_cmpd = self.drug_encoder([x[0] for x in smiles], [x[0] for x in feats])
-        else:
-            learned_cmpd = self.cmpd_encoder([x[1] for x in smiles], [x[1] for x in feats])
-        learned_cmpd = learned_cmpd.unsqueeze(-1)
-
-        output = torch.bmm(learned_drug, learned_cmpd).squeeze(-1)
->>>>>>> 2459f8d2
 
         # Don't apply sigmoid during training b/c using BCEWithLogitsLoss
         if self.classification and not self.training:  # is identity if mse loss
-            output = self.sigmoid(output)
+            output = self.activation(output)
         if self.regression:
             output = self.scale(output)
 
@@ -109,15 +81,8 @@
     output_size = args.num_tasks
     args.output_size = output_size
 
-<<<<<<< HEAD
-    model = MoleculeModel(classification=args.dataset_type == 'classification', regression=args.dataset_type == 'regression', gpu=args.cuda)
+    model = MoleculeModel(classification=args.dataset_type == 'classification', regression=args.dataset_type == 'regression', mse=args.loss_func == 'mse', gpu=args.cuda)
     model.create_encoder(args)
     initialize_weights(model)  # initialize xavier for both
-=======
-    model = MoleculeModel(classification=args.dataset_type == 'classification', multiclass=args.dataset_type == 'multiclass', mse=args.loss_func == 'mse')
-    model.create_encoder(args)
-
-    initialize_weights(model)
->>>>>>> 2459f8d2
 
     return model