--- conflicted
+++ resolved
@@ -27,14 +27,7 @@
         args.save_dir = os.path.join(save_dir, f'fold_{fold_num}')
         makedirs(args.save_dir)
         if args.split_type == 'loocv':
-<<<<<<< HEAD
-            args.test_fold_index = args.seed
-        # if fold_num == 4 or fold_num == 8 or fold_num == 9: #TODO: remove tmp hack for antidataset
-            # model_scores = [float('nan')]
-        # else:
-=======
             args.test_fold_index = fold_num
->>>>>>> f4fa1058
         model_scores = run_training(args, logger)
         all_scores.append(model_scores)
     all_scores = np.array(all_scores)
